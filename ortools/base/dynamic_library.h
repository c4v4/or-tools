--- conflicted
+++ resolved
@@ -65,19 +65,6 @@
 
   template <typename T>
   std::function<T> GetFunction(const char* function_name) {
-<<<<<<< HEAD
-    const void* function_address =
-#if defined(_MSC_VER)
-        static_cast<void*>(GetProcAddress(
-            static_cast<HINSTANCE>(library_handle_), function_name));
-#else
-        dlsym(library_handle_, function_name);
-#endif
-    // We don't really need the full list of missing functions,
-    // just a few are enough.
-    if (!function_address && functions_not_found_.size() < kMaxFunctionsNotFound)
-        functions_not_found_.push_back(function_name);
-=======
 #if defined(_MSC_VER) || defined(__MINGW32__) || defined(__MINGW64__)
     // On Windows, avoid casting to void*: not supported by MinGW.
     FARPROC function_address =
@@ -86,10 +73,10 @@
     const void* function_address = dlsym(library_handle_, function_name);
 #endif  // MinGW.
 
-    CHECK(function_address)
-        << "Error: could not find function " << std::string(function_name)
-        << " in " << library_name_;
->>>>>>> dd57344e
+    // We don't really need the full list of missing functions,
+    // just a few are enough.
+    if (!function_address && functions_not_found_.size() < kMaxFunctionsNotFound)
+        functions_not_found_.push_back(function_name);
 
     return TypeParser<T>::CreateFunction(function_address);
   }
